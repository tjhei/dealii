--- conflicted
+++ resolved
@@ -438,10 +438,6 @@
   }
 
 
-<<<<<<< HEAD
-
-=======
->>>>>>> 82cf0e02
   void
   MatrixBase::vmult(VectorBase &dst, const VectorBase &src) const
   {
