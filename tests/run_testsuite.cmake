## ---------------------------------------------------------------------
##
## Copyright (C) 2013 - 2015 by the deal.II authors
##
## This file is part of the deal.II library.
##
## The deal.II library is free software; you can use it, redistribute
## it, and/or modify it under the terms of the GNU Lesser General
## Public License as published by the Free Software Foundation; either
## version 2.1 of the License, or (at your option) any later version.
## The full text of the license can be found in the file LICENSE at
## the top level of the deal.II distribution.
##
## ---------------------------------------------------------------------


########################################################################
#                                                                      #
#                             Test setup:                              #
#                                                                      #
########################################################################

#
# This is the ctest script for running and submitting build and regression
# tests.
#
# Invoke it in a _build directory_ (or designated build directory) via:
#
#   ctest -S <...>/run_testsuite.cmake
#
# The following configuration variables can be overwritten with
#
#   ctest -D<variable>=<value> [...]
#
#
#   CTEST_SOURCE_DIRECTORY
#     - The source directory of deal.II
#     - If unspecified, "../" relative to the location of this script is
#       used. If this is not a source directory, an error is thrown.
#
#   CTEST_BINARY_DIRECTORY
#     - The designated build directory (already configured, empty, or non
#       existent - see the information about TRACKs what will happen)
#     - If unspecified the current directory is used. If the current
#       directory is equal to CTEST_SOURCE_DIRECTORY or the "tests"
#       directory, an error is thrown.
#
#   CTEST_CMAKE_GENERATOR
#     - The CMake Generator to use (e.g. "Unix Makefiles", or "Ninja", see
#       $ man cmake)
#     - If unspecified the generator of a configured build directory will
#       be used, otherwise "Unix Makefiles".
#
#   TRACK
#     - The track the test should be submitted to. Defaults to
#       "Experimental". Possible values are:
#
#       "Experimental"     - all tests that are not specifically "build" or
#                            "regression" tests should go into this track
#
#       "Build Tests"      - Build tests that configure and build in a clean
#                            directory and run exactly all build tests matching
#                            "build_tests/.*"
#
#       "Regression Tests" - Reserved for the "official" regression tester
#
#       "Continuous"       - Reserved for the "official" regression tester
#
#   CONFIG_FILE
#     - A configuration file (see ../docs/development/Config.sample)
#       that will be used during the configuration stage (invokes
#       # cmake -C ${CONFIG_FILE}). This only has an effect if
#       CTEST_BINARY_DIRECTORY is empty.
#
#   DESCRIPTION
#     - A string that is appended to CTEST_BUILD_NAME
#
#   COVERAGE
#     - If set to TRUE deal.II will be configured with
#     DEAL_II_SETUP_COVERAGE=TRUE, CMAKE_BUILD_TYPE=Debug and the
#     CTEST_COVERAGE() stage will be run. Test results must go into the
#     "Experimental" section.
#
#   MAKEOPTS
#     - Additional options that will be passed directly to make (or ninja).
#
# Furthermore, the following variables controlling the testsuite can be set
# and will be automatically handed down to cmake:
#
#   NUMDIFF_DIR
#   DIFF_DIR
#   TEST_TIME_LIMIT
#   TEST_PICKUP_REGEX
#
# For details, consult the ./README file.
#

CMAKE_MINIMUM_REQUIRED(VERSION 2.8.8)
MESSAGE("-- This is CTest ${CMAKE_VERSION}")

#
# TRACK: Default to Experimental:
#

IF("${TRACK}" STREQUAL "")
  SET(TRACK "Experimental")
ENDIF()

IF( NOT "${TRACK}" STREQUAL "Experimental"
    AND NOT "${TRACK}" STREQUAL "Build Tests"
    AND NOT "${TRACK}" STREQUAL "Regression Tests"
    AND NOT "${TRACK}" STREQUAL "Continuous" )
  MESSAGE(FATAL_ERROR "
Unknown TRACK \"${TRACK}\" - see the manual for valid values.
"
    )
ENDIF()

MESSAGE("-- TRACK:                  ${TRACK}")

#
# CTEST_SOURCE_DIRECTORY:
#

IF("${CTEST_SOURCE_DIRECTORY}" STREQUAL "")
  #
  # If CTEST_SOURCE_DIRECTORY is not set we just assume that this script
  # was called residing under ./tests in the source directory
  #
  GET_FILENAME_COMPONENT(CTEST_SOURCE_DIRECTORY "${CMAKE_CURRENT_LIST_DIR}" PATH)

  IF(NOT EXISTS ${CTEST_SOURCE_DIRECTORY}/CMakeLists.txt)
    MESSAGE(FATAL_ERROR "
Could not find a suitable source directory. There is no source directory
\"../\" relative to the location of this script. Please, set
CTEST_SOURCE_DIRECTORY manually to the appropriate source directory.
"
      )
  ENDIF()
ENDIF()

MESSAGE("-- CTEST_SOURCE_DIRECTORY: ${CTEST_SOURCE_DIRECTORY}")

#
# Read in custom config files:
#

CTEST_READ_CUSTOM_FILES(${CTEST_SOURCE_DIRECTORY})

#
# CTEST_BINARY_DIRECTORY:
#

IF("${CTEST_BINARY_DIRECTORY}" STREQUAL "")
  #
  # If CTEST_BINARY_DIRECTORY is not set we just use the current directory
  # except if it is equal to CTEST_SOURCE_DIRECTORY in which case we fail.
  #
  SET(CTEST_BINARY_DIRECTORY ${CMAKE_CURRENT_BINARY_DIR})

  IF( ( "${CTEST_BINARY_DIRECTORY}" STREQUAL "${CTEST_SOURCE_DIRECTORY}"
        AND NOT EXISTS ${CTEST_SOURCE_DIRECTORY}/CMakeCache.txt )
      OR "${CTEST_BINARY_DIRECTORY}" STREQUAL "${CMAKE_CURRENT_LIST_DIR}" )
    MESSAGE(FATAL_ERROR "
ctest was invoked in the source directory or under ./tests and
CTEST_BINARY_DIRECTORY is not set. Please either call ctest from within a
designated build directory, or set CTEST_BINARY_DIRECTORY accordingly.
"
      )
  ENDIF()
ENDIF()

#
# Read in custom config files:
#

CTEST_READ_CUSTOM_FILES(${CTEST_BINARY_DIRECTORY})

# Make sure that for a build test the directory is empty:
FILE(GLOB _test ${CTEST_BINARY_DIRECTORY}/*)
IF( "${TRACK}" STREQUAL "Build Tests"
    AND NOT "${_test}" STREQUAL "" )
      MESSAGE(FATAL_ERROR "
TRACK was set to \"Build Tests\" which require an empty build directory.
But files were found in \"${CTEST_BINARY_DIRECTORY}\"
"
        )
ENDIF()

MESSAGE("-- CTEST_BINARY_DIRECTORY: ${CTEST_BINARY_DIRECTORY}")

#
# CTEST_CMAKE_GENERATOR:
#

# Query Generator from build directory (if possible):
IF(EXISTS ${CTEST_BINARY_DIRECTORY}/CMakeCache.txt)
  FILE(STRINGS ${CTEST_BINARY_DIRECTORY}/CMakeCache.txt _generator
    REGEX "^CMAKE_GENERATOR:"
    )
  STRING(REGEX REPLACE "^.*=" "" _generator ${_generator})
ENDIF()

IF("${CTEST_CMAKE_GENERATOR}" STREQUAL "")
  IF(NOT "${_generator}" STREQUAL "")
    SET(CTEST_CMAKE_GENERATOR ${_generator})
  ELSE()
    # default to "Unix Makefiles"
    SET(CTEST_CMAKE_GENERATOR "Unix Makefiles")
  ENDIF()
ELSE()
  # ensure that CTEST_CMAKE_GENERATOR (that was apparantly set) is
  # compatible with the build directory:
  IF( NOT "${CTEST_CMAKE_GENERATOR}" STREQUAL "${_generator}"
      AND NOT "${_generator}" STREQUAL "" )
    MESSAGE(FATAL_ERROR "
The build directory is already set up with Generator \"${_generator}\", but
CTEST_CMAKE_GENERATOR was set to a different Generator \"${CTEST_CMAKE_GENERATOR}\".
"
     )
  ENDIF()
ENDIF()

MESSAGE("-- CTEST_CMAKE_GENERATOR:  ${CTEST_CMAKE_GENERATOR}")

#
# CTEST_SITE:
#

FIND_PROGRAM(HOSTNAME_COMMAND NAMES hostname)
IF(NOT "${HOSTNAME_COMMAND}" MATCHES "-NOTFOUND")
  EXEC_PROGRAM(${HOSTNAME_COMMAND} OUTPUT_VARIABLE _hostname)
  STRING(REGEX REPLACE "\\..*$" "" _hostname ${_hostname})
  SET(CTEST_SITE "${_hostname}")
ELSE()
  # Well, no hostname available. What about:
  SET(CTEST_SITE "BobMorane")
ENDIF()

MESSAGE("-- CTEST_SITE:             ${CTEST_SITE}")

IF( TRACK MATCHES "^(Regression Tests|Continuous)$"
    AND NOT CTEST_SITE MATCHES "^(simserv04|tester)$" )
  MESSAGE(FATAL_ERROR "
I'm sorry ${CTEST_SITE}, I'm afraid I can't do that.
The TRACK \"Regression Tests\" or \"Continuous\" is not for you.
"
    )
ENDIF()

#
# Assemble configuration options, we need it now:
#

IF("${MAKEOPTS}" STREQUAL "")
  SET(MAKEOPTS $ENV{MAKEOPTS})
ENDIF()

IF(NOT "${CONFIG_FILE}" STREQUAL "")
  SET(_options "-C${CONFIG_FILE}")
ENDIF()

IF("${TRACK}" STREQUAL "Build Tests")
  SET(TEST_PICKUP_REGEX "^build_tests")
ENDIF()

# Pass all relevant variables down to configure:
GET_CMAKE_PROPERTY(_variables VARIABLES)
FOREACH(_var ${_variables})
  IF( _var MATCHES "^(TEST|DEAL_II|ALLOW|WITH|FORCE|COMPONENT)_" OR
      _var MATCHES "^(DOCUMENTATION|EXAMPLES|PARAMETER_GUI)" OR
      _var MATCHES "^(ARPACK|BOOST|OPENCASCADE|MUPARSER|HDF5|METIS|MPI)_" OR
      _var MATCHES "^(NETCDF|P4EST|PETSC|SLEPC|THREADS|TBB|TRILINOS)_" OR
      _var MATCHES "^(UMFPACK|ZLIB|LAPACK|MUPARSER)_" OR
      _var MATCHES "^(CMAKE|DEAL_II)_(C|CXX|Fortran|BUILD)_(COMPILER|FLAGS)" OR
      _var MATCHES "^CMAKE_BUILD_TYPE$" OR
      _var MATCHES "MAKEOPTS" OR
      ( NOT _var MATCHES "^[_]*CMAKE" AND _var MATCHES "_DIR$" ) )
    LIST(APPEND _options "-D${_var}=${${_var}}")
  ENDIF()
ENDFOREACH()

IF(COVERAGE)
  LIST(APPEND _options "-DDEAL_II_SETUP_COVERAGE=TRUE")
  LIST(APPEND _options "-DCMAKE_BUILD_TYPE=Debug")
ENDIF()

#
# CTEST_BUILD_NAME:
#

# Append compiler information to CTEST_BUILD_NAME:
IF(NOT EXISTS ${CTEST_BINARY_DIRECTORY}/detailed.log)
  # Apparently, ${CTEST_BINARY_DIRECTORY} is not a configured build
  # directory. In this case we need a trick: set up a dummy project and
  # query it for the compiler information.
  FILE(WRITE ${CTEST_BINARY_DIRECTORY}/query_for_compiler/CMakeLists.txt "
FILE(WRITE ${CTEST_BINARY_DIRECTORY}/detailed.log
  \"#        CMAKE_CXX_COMPILER:     \${CMAKE_CXX_COMPILER_ID} \${CMAKE_CXX_COMPILER_VERSION} on platform \${CMAKE_SYSTEM_NAME} \${CMAKE_SYSTEM_PROCESSOR}\"
  )"
    )
  EXECUTE_PROCESS(
    COMMAND ${CMAKE_COMMAND} ${_options} "-G${CTEST_CMAKE_GENERATOR}" .
    OUTPUT_QUIET ERROR_QUIET
    WORKING_DIRECTORY ${CTEST_BINARY_DIRECTORY}/query_for_compiler
    )
  FILE(REMOVE_RECURSE ${CTEST_BINARY_DIRECTORY}/query_for_compiler)
ENDIF()

IF(EXISTS ${CTEST_BINARY_DIRECTORY}/detailed.log)
  FILE(STRINGS ${CTEST_BINARY_DIRECTORY}/detailed.log _compiler_id
    REGEX "CMAKE_CXX_COMPILER:"
    )
  STRING(REGEX REPLACE
    "^.*CMAKE_CXX_COMPILER:     \(.*\) on platform.*$" "\\1"
    _compiler_id ${_compiler_id}
    )
  STRING(REGEX REPLACE "^\(.*\) .*$" "\\1" _compiler_name ${_compiler_id})
  STRING(REGEX REPLACE "^.* " "" _compiler_version ${_compiler_id})
  STRING(REGEX REPLACE " " "-" _compiler_id ${_compiler_id})
  IF( NOT "${_compiler_id}" STREQUAL "" OR
      _compiler_id MATCHES "CMAKE_CXX_COMPILER" )
    SET(CTEST_BUILD_NAME "${_compiler_id}")
  ENDIF()
ENDIF()

#
# Query git information:
#

FIND_PACKAGE(Git)

IF(NOT GIT_FOUND)
  MESSAGE(FATAL_ERROR "\nCould not find git. Bailing out.\n"
   )
ENDIF()

EXECUTE_PROCESS(
   COMMAND ${GIT_EXECUTABLE} log -n 1 --pretty=format:"%h"
   WORKING_DIRECTORY ${CTEST_SOURCE_DIRECTORY}
   OUTPUT_VARIABLE _git_WC_INFO
   RESULT_VARIABLE _result
   OUTPUT_STRIP_TRAILING_WHITESPACE
   )

IF(NOT ${_result} EQUAL 0)
  MESSAGE(FATAL_ERROR "\nCould not retrieve git information. Bailing out.\n")
ENDIF()

STRING(REGEX REPLACE "^\"([^ ]+)\""
         "\\1" _git_WC_SHORTREV "${_git_WC_INFO}")

EXECUTE_PROCESS(
   COMMAND ${GIT_EXECUTABLE} symbolic-ref HEAD
   WORKING_DIRECTORY ${CTEST_SOURCE_DIRECTORY}
   OUTPUT_VARIABLE _git_WC_BRANCH
   RESULT_VARIABLE _result
   OUTPUT_STRIP_TRAILING_WHITESPACE
   )

STRING(REGEX REPLACE "refs/heads/" ""
  _git_WC_BRANCH "${_git_WC_BRANCH}")

IF(NOT "${_git_WC_BRANCH}" STREQUAL "")
  SET(CTEST_BUILD_NAME "${CTEST_BUILD_NAME}-${_git_WC_BRANCH}")
ENDIF()

#
# Append config file name to CTEST_BUILD_NAME:
#

IF(NOT "${CONFIG_FILE}" STREQUAL "")
  GET_FILENAME_COMPONENT(_conf ${CONFIG_FILE} NAME_WE)
  STRING(REGEX REPLACE "#.*$" "" _conf ${_conf})
  SET(CTEST_BUILD_NAME "${CTEST_BUILD_NAME}-${_conf}")
ENDIF()

#
# Append DESCRIPTION string to CTEST_BUILD_NAME:
#

IF(NOT "${DESCRIPTION}" STREQUAL "")
  SET(CTEST_BUILD_NAME "${CTEST_BUILD_NAME}-${DESCRIPTION}")
ENDIF()

MESSAGE("-- CTEST_BUILD_NAME:       ${CTEST_BUILD_NAME}")

#
# Declare files that should be submitted as notes:
#

SET(CTEST_NOTES_FILES
  ${CTEST_BINARY_DIRECTORY}/revision.log
  ${CTEST_BINARY_DIRECTORY}/summary.log
  ${CTEST_BINARY_DIRECTORY}/detailed.log
  ${CTEST_BINARY_DIRECTORY}/include/deal.II/base/config.h
  )

#
# Setup coverage:
#

IF(COVERAGE)
  IF(NOT TRACK MATCHES "Experimental")
    MESSAGE(FATAL_ERROR "
TRACK must be set to  \"Experimental\" if Coverage is enabled via
COVERAGE=TRUE.
"
      )
  ENDIF()

  FIND_PROGRAM(GCOV_COMMAND NAMES gcov)
  IF(GCOV_COMMAND MATCHES "-NOTFOUND")
    MESSAGE(FATAL_ERROR "
Coverage enabled but could not find the gcov executable. Please install
gcov, which is part of the GNU Compiler Collection.
"
      )
  ENDIF()

  SET(CTEST_COVERAGE_COMMAND "${GCOV_COMMAND}")
ENDIF()

MESSAGE("-- COVERAGE:               ${COVERAGE}")


MACRO(CREATE_TARGETDIRECTORIES_TXT)
  #
  # It gets tricky: Fake a TargetDirectories.txt containing _all_ target
  # directories (of the main project and all subprojects) so that the
  # CTEST_COVERAGE() actually picks everything up...
  #
  EXECUTE_PROCESS(COMMAND ${CMAKE_COMMAND} -E copy
    ${CTEST_BINARY_DIRECTORY}/CMakeFiles/TargetDirectories.txt
    ${CTEST_BINARY_DIRECTORY}/CMakeFiles/TargetDirectories.txt.bck
    )
  FILE(GLOB _subprojects ${CTEST_BINARY_DIRECTORY}/tests/*)
  FOREACH(_subproject ${_subprojects})
    IF(EXISTS ${_subproject}/CMakeFiles/TargetDirectories.txt)
      FILE(READ ${_subproject}/CMakeFiles/TargetDirectories.txt _var)
      FILE(APPEND ${CTEST_BINARY_DIRECTORY}/CMakeFiles/TargetDirectories.txt ${_var})
    ENDIF()
  ENDFOREACH()
ENDMACRO()

MACRO(CLEAR_TARGETDIRECTORIES_TXT)
  EXECUTE_PROCESS(COMMAND ${CMAKE_COMMAND} -E rename
    ${CTEST_BINARY_DIRECTORY}/CMakeFiles/TargetDirectories.txt.bck
    ${CTEST_BINARY_DIRECTORY}/CMakeFiles/TargetDirectories.txt
    )
ENDMACRO()

MESSAGE("-- CMake Options:          ${_options}")

IF(NOT "${MAKEOPTS}" STREQUAL "")
  MESSAGE("-- MAKEOPTS:               ${MAKEOPTS}")
ENDIF()


########################################################################
#                                                                      #
#                          Run the testsuite:                          #
#                                                                      #
########################################################################

CTEST_START(Experimental TRACK ${TRACK})

MESSAGE("-- Running CTEST_CONFIGURE()")
CTEST_CONFIGURE(OPTIONS "${_options}" RETURN_VALUE _res)

IF("${_res}" STREQUAL "0")
  # Only run the build stage if configure was successful:

  MESSAGE("-- Running CTEST_BUILD()")
  SET(CTEST_BUILD_FLAGS "${MAKEOPTS}")
  CTEST_BUILD(NUMBER_ERRORS _res)

  IF("${_res}" STREQUAL "0")
    # Only run tests if the build was successful:

    MESSAGE("-- Running setup_tests")
    EXECUTE_PROCESS(COMMAND dir
      WORKING_DIRECTORY ${CTEST_BINARY_DIRECTORY})

    EXECUTE_PROCESS(COMMAND msbuild /t:setup_tests
      WORKING_DIRECTORY ${CTEST_BINARY_DIRECTORY})

    EXECUTE_PROCESS(COMMAND ${CMAKE_COMMAND}
      --build . --target setup_tests
      -- ${MAKEOPTS}
      WORKING_DIRECTORY ${CTEST_BINARY_DIRECTORY}
<<<<<<< HEAD
#      OUTPUT_QUIET
RESULT_VARIABLE _res

=======
      OUTPUT_QUIET 
      RESULT_VARIABLE _res
>>>>>>> 6017a6d2
      )

    IF(NOT "${_res}" STREQUAL "0")
      MESSAGE(FATAL_ERROR "
\"setup_tests\" target exited with an error. Bailing out.
"
        )
    ENDIF()

    MESSAGE("-- Running CTEST_TESTS()")
<<<<<<< HEAD
    SET(CTEST_BUILD_CONFIGURATION "${JOB_BUILD_CONFIGURATION}")
=======
    IF(DEAL_II_MSVC)
      SET(CTEST_BUILD_CONFIGURATION "${JOB_BUILD_CONFIGURATION}")
    ENDIF()
>>>>>>> 6017a6d2
    CTEST_TEST()

    IF(COVERAGE)
      CREATE_TARGETDIRECTORIES_TXT()
      MESSAGE("-- Running CTEST_COVERAGE()")
      CTEST_COVERAGE()
      CLEAR_TARGETDIRECTORIES_TXT()
    ENDIF(COVERAGE)

  ENDIF()
ENDIF()

#
# Inject compiler information and svn revision into xml files:
#

FILE(STRINGS ${CTEST_BINARY_DIRECTORY}/Testing/TAG _tag LIMIT_COUNT 1)
SET(_path "${CTEST_BINARY_DIRECTORY}/Testing/${_tag}")
IF(NOT EXISTS ${_path})
  MESSAGE(FATAL_ERROR "
Unable to determine test submission files from TAG. Bailing out.
"
    )
ENDIF()

IF(CMAKE_SYSTEM_NAME MATCHES "Linux")
  #
  # Only use the following sed command on GNU userlands:
  #
  # TODO: Come up with a more robust way to inject this that also works on
  # BSD and Mac
  #
  FILE(GLOB _xml_files ${_path}/*.xml)
  EXECUTE_PROCESS(COMMAND sed -i -e
    s/CompilerName=\\"\\"/CompilerName=\\"${_compiler_name}\\"\\n\\tCompilerVersion=\\"${_compiler_version}\\"/g
    ${_xml_files}
    OUTPUT_QUIET RESULT_VARIABLE  _res
    )
  IF(NOT "${_res}" STREQUAL "0")
    MESSAGE(FATAL_ERROR "
  \"sed\" failed. Bailing out.
  "
      )
  ENDIF()
ENDIF()

FILE(WRITE ${_path}/Update.xml
"<?xml version=\"1.0\" encoding=\"UTF-8\"?>
<Update mode=\"Client\" Generator=\"ctest-${CTEST_VERSION}\">
<Site>${CTEST_SITE}</Site>
<BuildName>${CTEST_BUILD_NAME}</BuildName>
<BuildStamp>${_tag}-${TRACK}</BuildStamp>
<UpdateType>GIT</UpdateType>
<Revision>${_git_WC_SHORTREV}</Revision>
<Path>${_git_WC_BRANCH}</Path>
</Update>"
  )

#
# And finally submit:
#

MESSAGE("-- Running CTEST_SUBMIT()")
CTEST_SUBMIT(RETURN_VALUE _res)

IF("${_res}" STREQUAL "0")
  MESSAGE("-- Submission successful. Goodbye!")
ENDIF()

# .oO( This script is freaky 584 lines long... )<|MERGE_RESOLUTION|>--- conflicted
+++ resolved
@@ -489,14 +489,8 @@
       --build . --target setup_tests
       -- ${MAKEOPTS}
       WORKING_DIRECTORY ${CTEST_BINARY_DIRECTORY}
-<<<<<<< HEAD
-#      OUTPUT_QUIET
-RESULT_VARIABLE _res
-
-=======
       OUTPUT_QUIET 
       RESULT_VARIABLE _res
->>>>>>> 6017a6d2
       )
 
     IF(NOT "${_res}" STREQUAL "0")
@@ -507,13 +501,9 @@
     ENDIF()
 
     MESSAGE("-- Running CTEST_TESTS()")
-<<<<<<< HEAD
-    SET(CTEST_BUILD_CONFIGURATION "${JOB_BUILD_CONFIGURATION}")
-=======
     IF(DEAL_II_MSVC)
       SET(CTEST_BUILD_CONFIGURATION "${JOB_BUILD_CONFIGURATION}")
     ENDIF()
->>>>>>> 6017a6d2
     CTEST_TEST()
 
     IF(COVERAGE)
